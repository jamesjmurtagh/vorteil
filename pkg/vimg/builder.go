package vimg

import (
	"context"
	"errors"
	"io"
	"math/rand"

	"github.com/vorteil/vorteil/pkg/elog"
	"github.com/vorteil/vorteil/pkg/vcfg"
	"github.com/vorteil/vorteil/pkg/vkern"
)

type FSCompiler interface {
	Mkdir(path string) error
	AddFile(path string, r io.ReadCloser, size int64, force bool) error
	IncreaseMinimumFreeSpace(space int64)
	SetMinimumInodes(inodes int64)
	IncreaseMinimumInodes(inodes int64)
	Commit(ctx context.Context) error
	MinimumSize() int64
	Precompile(ctx context.Context, size int64) error
	Compile(ctx context.Context, w io.WriteSeeker) error
	RegionIsHole(begin, size int64) bool
}

type KernelOptions struct {
	Shell bool
}

type BuilderArgs struct {
	Seed       int64
	Kernel     KernelOptions
	FSCompiler FSCompiler
	VCFG       *vcfg.VCFG
	Logger     elog.Logger
}

type Builder struct {
	logger elog.Logger

	// The following variables need to be calculated in the NewBuilder step.
	rng           io.Reader
	minSize       int64
	fs            FSCompiler
	kernelOptions KernelOptions
	vcfg          *vcfg.VCFG
	kernel        vkern.CalVer
	kernelTags    []string
	linuxArgs     string
	defaultMTU    uint

	// The following variables need to be calculated in the prebuild step.
	size                      int64
	secondaryGPTHeaderLBA     int64
	secondaryGPTHeaderOffset  int64
	secondaryGPTEntriesLBA    int64
	secondaryGPTEntriesOffset int64
	configFirstLBA            int64
	osFirstLBA                int64
	osLastLBA                 int64
	rootFirstLBA              int64
	rootLastLBA               int64
	lastUsableLBA             int64
	gptEntries                []byte
	gptEntriesCRC             uint32
	diskUID                   []byte

	kernelBundle *vkern.ManagedBundle
	configData   []byte
}

func NewBuilder(ctx context.Context, args *BuilderArgs) (*Builder, error) {

	log := args.Logger.Scoped("Validating args & calculating minimum disk size")
	defer log.Finish(false)

	err := ctx.Err()
	if err != nil {
		log.Errorf("error: %v", err)
		return nil, err
	}

	b := new(Builder)
	b.rng = rand.New(rand.NewSource(args.Seed))
	b.fs = args.FSCompiler
	b.vcfg = args.VCFG
	b.kernelOptions = args.Kernel
<<<<<<< HEAD
	b.logger = args.Logger
=======
	b.defaultMTU = 1500
>>>>>>> e62984b8

	err = b.validateArgs(ctx, log)
	if err != nil {
		return nil, err
	}

	err = b.calculateMinimumSize(ctx, log)
	if err != nil {
		return nil, err
	}

	log.Finish(true)
	return b, nil
}

<<<<<<< HEAD
func (b *Builder) validateArgs(ctx context.Context, log elog.Logger) error {
=======
func (b *Builder) SetDefaultMTU(mtu uint) {
	b.defaultMTU = mtu
}

func (b *Builder) validateArgs(ctx context.Context) error {
>>>>>>> e62984b8

	err := b.validateOSArgs(ctx, log)
	if err != nil {
		log.Errorf("error: %v", err)
		return err
	}

	err = b.validateRootArgs()
	if err != nil {
		log.Errorf("error: %v", err)
		return err
	}

	return nil
}

func (b *Builder) calculateMinimumSize(ctx context.Context, log elog.Logger) error {

	b.minSize = (3 + 2*GPTEntriesSectors) * SectorSize

	err := b.calculateMinimumOSPartitionSize(ctx, log)
	if err != nil {
		return err
	}

	err = b.calculateMinimumRootSize(ctx)
	if err != nil {
		log.Errorf("error: %v", err)
		return err
	}

	log.Debugf("Minimum disk size: %v", vcfg.Bytes(b.minSize))

	return nil
}

func (b *Builder) Close() error {

	if b.kernelBundle != nil {
		err := b.kernelBundle.Close()
		if err != nil {
			return err
		}
	}

	return nil

}

func (b *Builder) MinimumSize() int64 {
	return b.minSize
}

func (b *Builder) Prebuild(ctx context.Context, size int64) error {

	log := b.logger.Scoped("Computing disk layout")
	defer log.Finish(false)

	err := ctx.Err()
	if err != nil {
		log.Errorf("error: %v", err)
		return err
	}

	b.size = size

	log.Infof("Image size: %v", vcfg.Bytes(b.size))

	if size%SectorSize != 0 {
		err = errors.New("image size must be a multiple of the sector size (512 bytes)")
		log.Errorf("error: %v", err)
		return err
	}

	sectors := size / SectorSize
	b.secondaryGPTHeaderLBA = sectors - 1
	b.secondaryGPTHeaderOffset = b.secondaryGPTHeaderLBA * SectorSize
	b.secondaryGPTEntriesLBA = b.secondaryGPTHeaderLBA - GPTEntriesSectors
	b.secondaryGPTEntriesOffset = b.secondaryGPTEntriesLBA * SectorSize
	b.lastUsableLBA = b.secondaryGPTEntriesLBA - 1

	err = b.prebuildOS(ctx)
	if err != nil {
		log.Errorf("error: %v", err)
		return err
	}

	err = b.prebuildRoot(ctx)
	if err != nil {
		log.Errorf("error: %v", err)
		return err
	}

	// Generate the GPT entries here because it shows up twice and we need to
	// checksum it before we can write the first GPT header to avoid
	// backtracking when writing.
	err = b.generateGPTEntries()
	if err != nil {
		log.Errorf("error: %v", err)
		return err
	}

	log.Finish(true)
	return nil
}

func (b *Builder) Build(ctx context.Context, w io.WriteSeeker) error {

	log := b.logger.Scoped("Writing raw image")
	defer log.Finish(false)

	err := b.writePartitions(ctx, w, log)
	if err != nil {
		return err
	}

	log.Finish(true)
	return nil

}

func (b *Builder) Size() int64 {
	return b.size
}

func (b *Builder) RegionIsHole(begin, size int64) bool {

	first := begin / SectorSize
	last := (begin + size - 1) / SectorSize

	if first >= b.rootFirstLBA && last <= b.rootLastLBA {
		// file-system holes
		pBegin := (first - b.rootFirstLBA) * SectorSize
		pSize := (last - first + 1) * SectorSize
		return b.rootRegionIsHole(pBegin, pSize)
	}

	if first >= b.osFirstLBA && last <= b.osLastLBA {
		// OS partition holes
		pBegin := (first - b.osLastLBA) * SectorSize
		pSize := (last - first + 1) * SectorSize
		return b.osRegionIsHole(pBegin, pSize)
	}

	if last < P0FirstLBA && first >= PrimaryGPTEntriesLBA+1 {
		return true // in the empty space of the primary GPT entries
	}

	if first >= b.secondaryGPTEntriesLBA+1 && last < b.secondaryGPTHeaderLBA {
		return true // in the empty space of the secondary GPT entries
	}

	return false

}<|MERGE_RESOLUTION|>--- conflicted
+++ resolved
@@ -86,11 +86,8 @@
 	b.fs = args.FSCompiler
 	b.vcfg = args.VCFG
 	b.kernelOptions = args.Kernel
-<<<<<<< HEAD
 	b.logger = args.Logger
-=======
 	b.defaultMTU = 1500
->>>>>>> e62984b8
 
 	err = b.validateArgs(ctx, log)
 	if err != nil {
@@ -106,15 +103,11 @@
 	return b, nil
 }
 
-<<<<<<< HEAD
-func (b *Builder) validateArgs(ctx context.Context, log elog.Logger) error {
-=======
 func (b *Builder) SetDefaultMTU(mtu uint) {
 	b.defaultMTU = mtu
 }
 
-func (b *Builder) validateArgs(ctx context.Context) error {
->>>>>>> e62984b8
+func (b *Builder) validateArgs(ctx context.Context, log elog.Logger) error {
 
 	err := b.validateOSArgs(ctx, log)
 	if err != nil {
