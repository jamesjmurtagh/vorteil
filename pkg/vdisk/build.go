package vdisk

import (
	"context"
	"fmt"
	"io"

	"github.com/vorteil/vorteil/pkg/ext"
	"github.com/vorteil/vorteil/pkg/gcparchive"
	"github.com/vorteil/vorteil/pkg/vcfg"
	"github.com/vorteil/vorteil/pkg/vhd"
	"github.com/vorteil/vorteil/pkg/vimg"
	"github.com/vorteil/vorteil/pkg/vmdk"
	"github.com/vorteil/vorteil/pkg/vpkg"
	"github.com/vorteil/vorteil/pkg/xva"
)

type KernelOptions struct {
	Shell bool
}

type BuildArgs struct {
	PackageReader vpkg.Reader
	Format        Format
	SizeAlign     int64
	KernelOptions KernelOptions
}

func Build(ctx context.Context, w io.WriteSeeker, args *BuildArgs) error {

	defaultMTU := uint(1500)

	switch args.Format {
	case RAWFormat:
	case VMDKFormat:
	case VMDKSparseFormat:
	case VMDKStreamOptimizedFormat:
<<<<<<< HEAD
	case VHDFormat:
	case VHDDynamicFormat:
	case VHDFixedFormat:
	// case VHDFormat2:
	// case XVAFormat
=======
>>>>>>> 6f002d46
	case GCPFArchiveFormat:
		defaultMTU = 1460
	case XVAFormat:
	case VHDFormat:
	case VHDFixedFormat:
	case VHDDynamicFormat:
	default:
		return fmt.Errorf("build function does not support this disk format: '%s'", args.Format)
	}

	vf := args.PackageReader.VCFG()
	defer vf.Close()
	cfg, err := vcfg.LoadFile(vf)
	if err != nil {
		return err
	}
	vf.Close()

	vimgBuilder, err := vimg.NewBuilder(ctx, &vimg.BuilderArgs{
		Kernel: vimg.KernelOptions{
			Shell: args.KernelOptions.Shell,
		},
		FSCompiler: ext.NewCompiler(&ext.CompilerArgs{
			FileTree: args.PackageReader.FS(),
		}),
		VCFG: cfg,
	})
	if err != nil {
		return err
	}
	defer vimgBuilder.Close()

	vimgBuilder.SetDefaultMTU(defaultMTU)

	size := vimgBuilder.MinimumSize()
	if !cfg.VM.DiskSize.IsDelta() {
		if size > int64(cfg.VM.DiskSize.Units(vcfg.Byte)) {
			delta := vcfg.Bytes(size) - cfg.VM.DiskSize
			delta.Align(vcfg.MiB)
			return fmt.Errorf("specified disk size %s insufficient to contain disk contents", delta)
		} else {
			size = int64(cfg.VM.DiskSize.Units(vcfg.Byte))
		}
	}

	alignment := args.SizeAlign
	if alignment == 0 {
		alignment = 1
	}
	alignment = lcm(args.Format.Alignment(), alignment)
	if size%args.Format.Alignment() != 0 {
		size = (size/alignment + 1) * alignment
	}

	err = vimgBuilder.Prebuild(ctx, size)
	if err != nil {
		return err
	}

	err = args.Format.build(ctx, w, vimgBuilder, cfg)
	if err != nil {
		return err
	}

	return nil
}

// greatest common divisor (GCD) via Euclidean algorithm
func gcd(a, b int64) int64 {
	for b != 0 {
		t := b
		b = a % b
		a = t
	}
	return a
}

// find Least Common Multiple (LCM) via GCD
func lcm(a, b int64, integers ...int64) int64 {
	result := a * b / gcd(a, b)

	for i := 0; i < len(integers); i++ {
		result = lcm(result, integers[i])
	}

	return result
}

func buildRAW(ctx context.Context, w io.WriteSeeker, b *vimg.Builder, cfg *vcfg.VCFG) error {
	err := b.Build(ctx, w)
	if err != nil {
		return err
	}
	return nil
}

func buildStreamOptimizedVMDK(ctx context.Context, w io.WriteSeeker, b *vimg.Builder, cfg *vcfg.VCFG) error {

	vw, err := vmdk.NewStreamOptimizedWriter(w, b)
	if err != nil {
		return err
	}
	defer vw.Close()

	err = b.Build(ctx, vw)
	if err != nil {
		return err
	}
	return nil

}

func buildSparseVMDK(ctx context.Context, w io.WriteSeeker, b *vimg.Builder, cfg *vcfg.VCFG) error {

	vw, err := vmdk.NewSparseWriter(w, b)
	if err != nil {
		return err
	}
	defer vw.Close()

	err = b.Build(ctx, vw)
	if err != nil {
		return err
	}
	return nil

}

func buildGCPArchive(ctx context.Context, w io.WriteSeeker, b *vimg.Builder, cfg *vcfg.VCFG) error {

	gw, err := gcparchive.NewWriter(w, b)
	if err != nil {
		return err
	}
	defer gw.Close()

	err = b.Build(ctx, gw)
	if err != nil {
		return err
	}
	return nil

}

func buildXVA(ctx context.Context, w io.WriteSeeker, b *vimg.Builder, cfg *vcfg.VCFG) error {

	gw, err := xva.NewWriter(w, b, cfg)
	if err != nil {
		return err
	}
	defer gw.Close()

	err = b.Build(ctx, gw)
	if err != nil {
		return err
	}
	return nil

}

func buildFixedVHD(ctx context.Context, w io.WriteSeeker, b *vimg.Builder, cfg *vcfg.VCFG) error {

	vw, err := vhd.NewFixedWriter(w, b)
	if err != nil {
		return err
	}
	defer vw.Close()

	err = b.Build(ctx, vw)
	if err != nil {
		return err
	}
	return nil

}

func buildDynamicVHD(ctx context.Context, w io.WriteSeeker, b *vimg.Builder, cfg *vcfg.VCFG) error {

	vw, err := vhd.NewDynamicWriter(w, b)
	if err != nil {
		return err
	}
	defer vw.Close()

	err = b.Build(ctx, vw)
	if err != nil {
		return err
	}
	return nil

}<|MERGE_RESOLUTION|>--- conflicted
+++ resolved
@@ -35,14 +35,6 @@
 	case VMDKFormat:
 	case VMDKSparseFormat:
 	case VMDKStreamOptimizedFormat:
-<<<<<<< HEAD
-	case VHDFormat:
-	case VHDDynamicFormat:
-	case VHDFixedFormat:
-	// case VHDFormat2:
-	// case XVAFormat
-=======
->>>>>>> 6f002d46
 	case GCPFArchiveFormat:
 		defaultMTU = 1460
 	case XVAFormat:
